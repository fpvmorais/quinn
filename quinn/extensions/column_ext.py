--- conflicted
+++ resolved
@@ -36,11 +36,7 @@
     :return: Column
     :rtype: Column
     """
-<<<<<<< HEAD
-    return self == False # noqa
-=======
-    return self is False
->>>>>>> 1c45400b
+    return self == lit(False)
 
 
 def isTrue(self: Column) -> Column:
@@ -55,11 +51,7 @@
     :returns: Column object
     :rtype: Column
     """
-<<<<<<< HEAD
-    return self == True # noqa
-=======
-    return self is True
->>>>>>> 1c45400b
+    return self == lit(True)
 
 
 def isNullOrBlank(self: Column) -> Column:
